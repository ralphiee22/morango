--- conflicted
+++ resolved
@@ -1,23 +1,17 @@
-<<<<<<< HEAD
-import json
 import uuid
 
 import factory
 from django.test import TestCase
 from django.utils import timezone
-=======
-import factory
-from django.test import TestCase
->>>>>>> 4a463cb9
 from django.utils.six import iteritems
 from facility_profile.models import SummaryLog
-from morango.api.serializers import BufferSerializer
-from morango.certificates import Filter
-from morango.models import (Buffer, DatabaseMaxCounter, SyncSession,
-                            TransferSession, RecordMaxCounterBuffer)
 
 from morango.models.certificates import Filter
+from morango.models.core import Buffer
 from morango.models.core import DatabaseMaxCounter
+from morango.models.core import RecordMaxCounterBuffer
+from morango.models.core import SyncSession
+from morango.models.core import TransferSession
 
 
 class DatabaseMaxCounterFactory(factory.DjangoModelFactory):
