--- conflicted
+++ resolved
@@ -92,8 +92,6 @@
         return True
 
 
-<<<<<<< HEAD
-=======
 class SyncSessionPermissions(permissions.BasePermission):
     def has_permission(self, request, view):
 
@@ -108,24 +106,6 @@
         return False
 
 
-class TransferSessionPermissions(permissions.BasePermission):
-    def has_permission(self, request, view):
-
-        if request.method == "DELETE":
-            return True
-
-        if request.method == "POST":
-            return (
-                True
-            )  # we'll be doing some additional permission checks in the viewset
-
-        if request.method == "PATCH":
-            return True
-
-        return False
-
-
->>>>>>> 4a463cb9
 class BufferPermissions(permissions.BasePermission):
     def has_permission(self, request, view):
 
